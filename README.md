# Unicode String

<<<<<<< HEAD
Adds functions supporting some string algorithms in the Unicode standard. For example:
=======
Adds functions supporting some string algorithms in the Unicode standard:

* The [Unicode Case Folding](https://www.unicode.org/versions/Unicode15.0.0/ch03.pdf) algorithm to provide case-independent equality checking irrespective of language or script with `Unicode.String.fold/2` and `Unicode.String.equals_ignoring_case?/2`
>>>>>>> 419ca88a

* The [Unicode Segmentation](https://unicode.org/reports/tr29/) algorithm to detect, break, split or stream strings into grapheme clusters, words, sentences and line break points.

* The [Unicode Line Breaking](https://www.unicode.org/reports/tr14/) algorithm to determine line breaks (as in breaks where word-wrapping would be acceptable).

## Casing

The [Unicode Case Folding](https://www.unicode.org/versions/Unicode15.0.0/ch03.pdf) algorithm defines how to perform case folding. This allows comparison of strings in a case-insensitive fashion. It does not define the means to compare ignoring diacritical marks (accents). Some examples follow, for details see:

* `Unicode.String.fold/2`
* `Unicode.String.equals_ignoring_case?/3`

```elixir
iex> Unicode.String.equals_ignoring_case? "ABC", "abc"
true

iex> Unicode.String.equals_ignoring_case? "beißen", "beissen"
true

iex> Unicode.String.equals_ignoring_case? "grüßen", "grussen"
false
```
## Segmentation

The [Unicode Segmentation](https://unicode.org/reports/tr29/) annex details the algorithm to be applied with segmenting text (Elixir strings) into words, sentences, graphemes and line breaks. Some examples follow, for details see:

* `Unicode.String.split/2`
* `Unicode.String.break?/2`
* `Unicode.String.break/2`
* `Unicode.String.splitter/2`
* `Unicode.String.next/2`
* `Unicode.String.stream/2`

```elixir
# Split text at a word boundary.
iex> Unicode.String.split "This is a sentence. And another.", break: :word
["This", " ", "is", " ", "a", " ", "sentence", ".", " ", "And", " ", "another", "."]

# Split text at a word boundary but omit any whitespace
iex> Unicode.String.split "This is a sentence. And another.", break: :word, trim: true
["This", "is", "a", "sentence", ".", "And", "another", "."]

# Split text at a sentence boundary.
iex> Unicode.String.split "This is a sentence. And another.", break: :sentence
["This is a sentence. ", "And another."]

# By default, common abbreviations are suppressed (ie
# the do not cause a break)
iex> Unicode.String.split "No, I don't have a Ph.D. but I don't think it matters.", break: :word, trim: true
["No", ",", "I", "don't", "have", "a", "Ph.D", ".", "but", "I", "don't",
 "think", "it", "matters", "."]

iex> Unicode.String.split "No, I don't have a Ph.D. but I don't think it matters.", break: :sentence, trim: true
["No, I don't have a Ph.D. but I don't think it matters."]

# Sentence Break suppressions are locale sensitive.
iex> Unicode.String.Segment.known_locales
["de", "el", "en", "en-US", "en-US-POSIX", "es", "fi", "fr", "it", "ja", "pt",
 "root", "ru", "sv", "zh", "zh-Hant"]

iex> Unicode.String.split "Non, c'est M. Dubois.", break: :sentence, trim: true, locale: "fr"
["Non, c'est M. Dubois."]

# Note that break: :line does NOT mean split the string
# at newlines. It splits the string where a line break would be
# acceptable. This is very useful for calculating where
# to perform word-wrap on some text.
iex> Unicode.String.split "This is a sentence. And another.", break: :line
["This ", "is ", "a ", "sentence. ", "And ", "another."]
```

## Segment Streaming

Segmentation can also be streamed using `Unicode.String.stream/2`. For large strings this may improve memory usage since the intermediate segments will be garbage collected when they fall out of scope.

```elixir
iex> Enum.to_list Unicode.String.stream("this is a set of words", trim: true)                       ["this", "is", "a", "set", "of", "words"]

iex> Enum.map Unicode.String.stream("this is a set of words", trim: true),
...>   fn word -> %{word: word, length: String.length(word)} end
[
  %{length: 4, word: "this"},
  %{length: 2, word: "is"},
  %{length: 1, word: "a"},
  %{length: 3, word: "set"},
  %{length: 2, word: "of"},
  %{length: 5, word: "words"}
]
```

## Installation

The package can be installed by adding `:unicode_string` to your list of dependencies in `mix.exs`:

```elixir
def deps do
  [
    {:unicode_string, "~> 1.0"}
  ]
end
```
<|MERGE_RESOLUTION|>--- conflicted
+++ resolved
@@ -1,12 +1,8 @@
 # Unicode String
 
-<<<<<<< HEAD
 Adds functions supporting some string algorithms in the Unicode standard. For example:
-=======
-Adds functions supporting some string algorithms in the Unicode standard:
 
 * The [Unicode Case Folding](https://www.unicode.org/versions/Unicode15.0.0/ch03.pdf) algorithm to provide case-independent equality checking irrespective of language or script with `Unicode.String.fold/2` and `Unicode.String.equals_ignoring_case?/2`
->>>>>>> 419ca88a
 
 * The [Unicode Segmentation](https://unicode.org/reports/tr29/) algorithm to detect, break, split or stream strings into grapheme clusters, words, sentences and line break points.
 
